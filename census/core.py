import json
from functools import wraps
<<<<<<< HEAD
from xml.etree.ElementTree import XML
=======
import json
>>>>>>> 4edc400e

import requests

__version__ = "0.7"

ALL = '*'
ENDPOINT_URL = 'http://api.census.gov/data/%s/%s'
DEFINITIONS = {
    'acs5': {
<<<<<<< HEAD
        '2014': 'http://api.census.gov/data/2014/acs5/variables.xml',
        '2013': 'http://api.census.gov/data/2013/acs5/variables.xml',
        '2012': 'http://api.census.gov/data/2012/acs5/variables.xml',
        '2011': 'http://api.census.gov/data/2011/acs5/variables.xml',
        '2010': 'http://api.census.gov/data/2010/acs5/variables.xml',
=======
        '2013': 'http://api.census.gov/data/2013/acs5/variables.json',
        '2012': 'http://api.census.gov/data/2012/acs5/variables.json',
        '2011': 'http://api.census.gov/data/2011/acs5/variables.json',
        '2010': 'http://api.census.gov/data/2010/acs5/variables.json',
>>>>>>> 4edc400e
    },
    'acs1/profile': {
        '2012': 'http://api.census.gov/data/2012/acs1/variables.json',
    },
    'sf1': {
        '2010': 'http://api.census.gov/data/2010/sf1/variables.json',
        '2000': 'http://api.census.gov/data/2000/sf1/variables.json',
        '1990': 'http://api.census.gov/data/1990/sf1/variables.json',
    },
    'sf3': {
        '2000': 'http://api.census.gov/data/2000/sf3/variables.json',
        '1990': 'http://api.census.gov/data/1990/sf3/variables.json',
    },
}


class APIKeyError(Exception):
    """ Invalid API key
    """

    def __init__(self, value):
        self.value = value

    def __str__(self):
        return repr(self.value)


def list_or_str(v):
    """ Convert a single value into a list.
    """
    if isinstance(v, (list, tuple)):
        return v
    return [v]


def supported_years(*years):
    def inner(func):
        @wraps(func)
        def wrapper(self, *args, **kwargs):
            year = kwargs.get('year', self.default_year)
            if int(year) not in years:
                raise UnsupportedYearException(
                    'geography is not available in {}'.format(year))
            return func(self, *args, **kwargs)
        return wrapper
    return inner


class CensusException(Exception):
    pass


class UnsupportedYearException(CensusException):
    pass


class Client(object):

    def __init__(self, key, year=None, session=None):
        self._key = key
        self.session = session or requests.session()
        if year:
            self.default_year = year

    @property
    def years(self):
        return [int(y) for y in DEFINITIONS[self.dataset].keys()]

    def fields(self, year=None, flat=False):
        if year is None:
            year = self.default_year

        data = {}

        fields_url = DEFINITIONS[self.dataset].get(str(year))

        if not fields_url:
            raise CensusException(
                '{} is not available for {}'.format(self.dataset, year))

        resp = requests.get(fields_url)
        obj = json.loads(resp.text)

        if flat:

<<<<<<< HEAD
            for elem in doc.iter('variable'):
                data[elem.attrib['name']] = "{}: {}".format(
                    elem.attrib['concept'], elem.text)

        else:

            for concept_elem in doc.iter('concept'):

                concept = concept_elem.attrib['name']
                variables = {}

                for variable_elem in concept_elem.iter('variable'):
                    variables[variable_elem.attrib['name']] = \
                        variable_elem.text

                data[concept] = variables
=======
            for key, elem in obj['variables'].items():
                if key in ['for', 'in']:
                    continue
                data[key] = "{}: {}".format(elem['concept'], elem['label'])

        else:

            data = obj['variables']
            if 'for' in data:
                data.pop("for", None)
            if 'in' in data:
                data.pop("in", None)
>>>>>>> 4edc400e

        return data

    def get(self, fields, geo, year=None):

        if len(fields) > 50:
            raise CensusException("only 50 columns per call are allowed")

        if year is None:
            year = self.default_year

        fields = list_or_str(fields)

        url = ENDPOINT_URL % (year, self.dataset)

        params = {
            'get': ",".join(fields),
            'for': geo['for'],
            'key': self._key,
        }

        if 'in' in geo:
            params['in'] = geo['in']

        headers = {
            'User-Agent': ('python-census/{} '.format(__version__) +
                           'github.com/sunlightlabs/census')
        }
        resp = self.session.get(url, params=params, headers=headers)

        if resp.status_code == 200:
            try:
                data = json.loads(resp.text)
            except ValueError as ex:
                if '<title>Invalid Key</title>' in resp.text:
                    raise APIKeyError(' '.join(resp.text.splitlines()))
                else:
                    raise ex

            headers = data[0]
            return [dict(zip(headers, d)) for d in data[1:]]

        elif resp.status_code == 204:
            return []

        else:
            raise CensusException(resp.text)


class ACS5Client(Client):

    default_year = 2014
    dataset = 'acs5'

    @supported_years(2014, 2013, 2012, 2011, 2010)
    def us(self, fields, **kwargs):
        return self.get(fields, geo={'for': 'us:1'}, **kwargs)

    @supported_years(2014, 2013, 2012, 2011, 2010)
    def state(self, fields, state_fips, **kwargs):
        return self.get(fields, geo={
            'for': 'state:{}'.format(state_fips),
        }, **kwargs)

    @supported_years(2014, 2013, 2012, 2011, 2010)
    def state_county(self, fields, state_fips, county_fips, **kwargs):
        return self.get(fields, geo={
            'for': 'county:{}'.format(county_fips),
            'in': 'state:{}'.format(state_fips),
        }, **kwargs)

    @supported_years(2014, 2013, 2012, 2011, 2010)
    def state_county_subdivision(self, fields, state_fips,
                                 county_fips, subdiv_fips, **kwargs):
        return self.get(fields, geo={
            'for': 'county subdivision:{}'.format(subdiv_fips),
            'in': 'state:{} county:{}'.format(state_fips, county_fips),
        }, **kwargs)

    @supported_years(2014, 2013, 2012, 2011, 2010)
    def state_county_tract(self, fields, state_fips,
                           county_fips, tract, **kwargs):
        return self.get(fields, geo={
            'for': 'tract:{}'.format(tract),
            'in': 'state:{} county:{}'.format(state_fips, county_fips),
        }, **kwargs)

    @supported_years(2014, 2013, 2012, 2011, 2010)
    def state_county_blockgroup(self, fields, state_fips,
                                county_fips, blockgroup, **kwargs):
        return self.get(fields, geo={
            'for': 'block group:{}'.format(blockgroup),
            'in': 'state:{} county:{}'.format(state_fips, county_fips),
        }, **kwargs)

    @supported_years(2014, 2013, 2012, 2011, 2010)
    def state_place(self, fields, state_fips, place, **kwargs):
        return self.get(fields, geo={
            'for': 'place:{}'.format(place),
            'in': 'state:{}'.format(state_fips),
        }, **kwargs)

    @supported_years(2014, 2013, 2012, 2011, 2010)
    def state_district(self, fields, state_fips, district, **kwargs):
        return self.get(fields, geo={
            'for': 'congressional district:{}'.format(district),
            'in': 'state:{}'.format(state_fips),
        }, **kwargs)

    @supported_years(2014, 2013, 2012, 2011)
    def zipcode(self, fields, zcta, **kwargs):
        return self.get(fields, geo={
            'for': 'zip code tabulation area:%s' % zcta,
        }, **kwargs)


class ACS1DpClient(Client):

    default_year = 2012
    dataset = 'acs1/profile'

    @supported_years(2012)
    def us(self, fields, **kwargs):
        return self.get(fields, geo={'for': 'us:1'}, **kwargs)

    @supported_years(2012)
    def state(self, fields, state_fips, **kwargs):
        return self.get(fields, geo={
            'for': 'state:{}'.format(state_fips),
        }, **kwargs)

    @supported_years(2012)
    def state_district(self, fields, state_fips, district, **kwargs):
        return self.get(fields, geo={
            'for': 'congressional district:{}'.format(district),
            'in': 'state:{}'.format(state_fips),
        }, **kwargs)


class SF1Client(Client):

    default_year = 2010
    dataset = 'sf1'

    @supported_years(2010, 2000, 1990)
    def state(self, fields, state_fips, **kwargs):
        return self.get(fields, geo={
            'for': 'state:{}'.format(state_fips),
        }, **kwargs)

    @supported_years(2010, 2000, 1990)
    def state_county(self, fields, state_fips, county_fips, **kwargs):
        return self.get(fields, geo={
            'for': 'county:{}'.format(county_fips),
            'in': 'state:{}'.format(state_fips),
        }, **kwargs)

    @supported_years(2010, 2000)
    def state_county_subdivision(self, fields, state_fips,
                                 county_fips, subdiv_fips, **kwargs):
        return self.get(fields, geo={
            'for': 'county subdivision:{}'.format(subdiv_fips),
            'in': 'state:{} county:{}'.format(state_fips, county_fips),
        }, **kwargs)

    @supported_years(2010, 2000, 1990)
    def state_county_tract(self, fields, state_fips,
                           county_fips, tract, **kwargs):
        return self.get(fields, geo={
            'for': 'tract:{}'.format(tract),
            'in': 'state:{} county:{}'.format(state_fips, county_fips),
        }, **kwargs)

    @supported_years(2010, 2000, 1990)
    def state_county_blockgroup(self, fields, state_fips,
                                county_fips, blockgroup, **kwargs):
        return self.get(fields, geo={
            'for': 'block group:{}'.format(blockgroup),
            'in': 'state:{} county:{}'.format(state_fips, county_fips),
        }, **kwargs)

    @supported_years(2010, 2000, 1990)
    def state_place(self, fields, state_fips, place, **kwargs):
        return self.get(fields, geo={
            'for': 'place:{}'.format(place),
            'in': 'state:{}'.format(state_fips),
        }, **kwargs)

    @supported_years(2010)
    def state_district(self, fields, state_fips, district, **kwargs):
        return self.get(fields, geo={
            'for': 'congressional district:{}'.format(district),
            'in': 'state:{}'.format(state_fips),
        }, **kwargs)

    @supported_years(2010)
    def state_msa(self, fields, state_fips, msa, **kwargs):
        return self.get(fields, geo={
            'for': ('metropolitan statistical area/' +
                    'micropolitan statistical area:{}'.format(msa))
            'in': 'state:{}'.format(state_fips),
        }, **kwargs)

    @supported_years(2010)
    def state_csa(self, fields, state_fips, csa, **kwargs):
        return self.get(fields, geo={
            'for': 'combined statistical area:{}'.format(csa),
            'in': 'state:{}'.format(state_fips),
        }, **kwargs)

    @supported_years(2010)
    def state_district_place(self, fields, state_fips,
                             district, place, **kwargs):
        return self.get(fields, geo={
            'for': 'place:{}'.format(place),
            'in': 'state:{} congressional district:{}'.format(
                state_fips, district),
        }, **kwargs)

    @supported_years(2010)
    def state_zipcode(self, fields, state_fips, zcta, **kwargs):
        return self.get(fields, geo={
            'for': 'zip code tabulation area:{}'.format(zcta),
            'in': 'state:{}'.format(state_fips),
        }, **kwargs)


class SF3Client(Client):

    default_year = 2000
    dataset = 'sf3'

    @supported_years(2000, 1990)
    def state(self, fields, state_fips, **kwargs):
        return self.get(fields, geo={
            'for': 'state:{}'.format(state_fips),
        }, **kwargs)

    @supported_years(2000, 1990)
    def state_county(self, fields, state_fips, county_fips, **kwargs):
        return self.get(fields, geo={
            'for': 'county:{}'.format(county_fips),
            'in': 'state:{}'.format(state_fips),
        }, **kwargs)

    @supported_years(2000, 1990)
    def state_county_tract(self, fields, state_fips,
                           county_fips, tract, **kwargs):
        return self.get(fields, geo={
            'for': 'tract:{}'.format(tract),
            'in': 'state:{} county:{}'.format(state_fips, county_fips),
        }, **kwargs)

    @supported_years(2000, 1990)
    def state_county_blockgroup(self, fields, state_fips,
                                county_fips, blockgroup, **kwargs):
        return self.get(fields, geo={
            'for': 'block group:{}'.format(blockgroup),
            'in': 'state:{} county:{}'.format(state_fips, county_fips),
        }, **kwargs)

    @supported_years(2000, 1990)
    def state_place(self, fields, state_fips, place, **kwargs):
        return self.get(fields, geo={
            'for': 'place:{}'.format(place),
            'in': 'state:{}'.format(state_fips),
        }, **kwargs)


class Census(object):

    ALL = ALL

    def __init__(self, key, year=None, session=None):

        if not session:
            session = requests.session()

        self.acs = ACS5Client(key, year, session)
        self.acs5 = ACS5Client(key, year, session)
        self.acs1dp = ACS1DpClient(key, year, session)
        self.sf1 = SF1Client(key, year, session)
        self.sf3 = SF3Client(key, year, session)<|MERGE_RESOLUTION|>--- conflicted
+++ resolved
@@ -1,10 +1,5 @@
 import json
 from functools import wraps
-<<<<<<< HEAD
-from xml.etree.ElementTree import XML
-=======
-import json
->>>>>>> 4edc400e
 
 import requests
 
@@ -14,18 +9,11 @@
 ENDPOINT_URL = 'http://api.census.gov/data/%s/%s'
 DEFINITIONS = {
     'acs5': {
-<<<<<<< HEAD
-        '2014': 'http://api.census.gov/data/2014/acs5/variables.xml',
-        '2013': 'http://api.census.gov/data/2013/acs5/variables.xml',
-        '2012': 'http://api.census.gov/data/2012/acs5/variables.xml',
-        '2011': 'http://api.census.gov/data/2011/acs5/variables.xml',
-        '2010': 'http://api.census.gov/data/2010/acs5/variables.xml',
-=======
+        '2014': 'http://api.census.gov/data/2014/acs5/variables.json',
         '2013': 'http://api.census.gov/data/2013/acs5/variables.json',
         '2012': 'http://api.census.gov/data/2012/acs5/variables.json',
         '2011': 'http://api.census.gov/data/2011/acs5/variables.json',
         '2010': 'http://api.census.gov/data/2010/acs5/variables.json',
->>>>>>> 4edc400e
     },
     'acs1/profile': {
         '2012': 'http://api.census.gov/data/2012/acs1/variables.json',
@@ -111,24 +99,6 @@
 
         if flat:
 
-<<<<<<< HEAD
-            for elem in doc.iter('variable'):
-                data[elem.attrib['name']] = "{}: {}".format(
-                    elem.attrib['concept'], elem.text)
-
-        else:
-
-            for concept_elem in doc.iter('concept'):
-
-                concept = concept_elem.attrib['name']
-                variables = {}
-
-                for variable_elem in concept_elem.iter('variable'):
-                    variables[variable_elem.attrib['name']] = \
-                        variable_elem.text
-
-                data[concept] = variables
-=======
             for key, elem in obj['variables'].items():
                 if key in ['for', 'in']:
                     continue
@@ -141,7 +111,6 @@
                 data.pop("for", None)
             if 'in' in data:
                 data.pop("in", None)
->>>>>>> 4edc400e
 
         return data
 
